{
  "name": "xiaozhi-client",
<<<<<<< HEAD
  "version": "1.1.0-next.2",
=======
  "version": "1.1.0-next.4",
>>>>>>> a8b652c1
  "description": "小智 AI 客户端 命令行工具",
  "main": "dist/cli.cjs",
  "files": [
    "dist",
    "docs",
    "templates",
    "README.md",
    "LICENSE"
  ],
  "publishConfig": {
    "access": "public",
    "registry": "https://registry.npmjs.org"
  },
  "bin": {
    "xiaozhi": "./dist/cli.cjs",
    "xiaozhi-client": "./dist/cli.cjs"
  },
  "scripts": {
    "build": "tsup && node scripts/postbuild.js",
    "dev": "tsup --watch && node scripts/postbuild.js",
    "test": "vitest run",
    "test:watch": "vitest",
    "test:coverage": "vitest run --coverage",
    "test:ui": "vitest --ui",
    "format": "biome format --write .",
    "lint": "biome lint --write .",
    "type:check": "tsc --noEmit",
    "check": "biome check .",
    "check:write": "biome check --write .",
    "release": "semantic-release"
  },
  "keywords": [
    "xiaozhi",
    "mcp",
    "websocket",
    "ai"
  ],
  "author": "shenjingnan(sjn.code@gmail.com)",
  "license": "MIT",
  "dependencies": {
    "@modelcontextprotocol/sdk": "^1.12.1",
    "chalk": "^5.4.1",
    "commander": "^14.0.0",
    "dotenv": "^16.3.1",
    "ora": "^8.2.0",
    "ws": "^8.14.2",
    "zod": "^3.25.62"
  },
  "devDependencies": {
    "@biomejs/biome": "1.9.4",
    "@codecov/vite-plugin": "^1.9.1",
    "@semantic-release/changelog": "^6.0.3",
    "@semantic-release/commit-analyzer": "^13.0.1",
    "@semantic-release/git": "^10.0.1",
    "@semantic-release/github": "^11.0.3",
    "@semantic-release/npm": "^12.0.1",
    "@semantic-release/release-notes-generator": "^14.0.3",
    "@types/node": "^24.0.1",
    "@types/ws": "^8.18.1",
    "@vitest/coverage-v8": "^3.2.3",
    "codecov": "^3.8.3",
    "conventional-changelog-conventionalcommits": "^9.0.0",
    "esbuild": "^0.25.5",
    "glob": "^11.0.3",
    "semantic-release": "^24.2.5",
    "semver": "^7.7.2",
    "tsup": "^8.5.0",
    "typescript": "^5.8.3",
    "vitest": "^3.2.3"
  }
}<|MERGE_RESOLUTION|>--- conflicted
+++ resolved
@@ -1,10 +1,6 @@
 {
   "name": "xiaozhi-client",
-<<<<<<< HEAD
-  "version": "1.1.0-next.2",
-=======
   "version": "1.1.0-next.4",
->>>>>>> a8b652c1
   "description": "小智 AI 客户端 命令行工具",
   "main": "dist/cli.cjs",
   "files": [
