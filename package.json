{
  "name": "xiaozhi-client",
<<<<<<< HEAD
  "version": "1.1.0-next.6",
=======
  "version": "1.0.3",
>>>>>>> 829b90ed
  "description": "小智 AI 客户端 命令行工具",
  "main": "dist/cli.cjs",
  "files": [
    "dist",
    "docs",
    "templates",
    "README.md",
    "LICENSE"
  ],
  "publishConfig": {
    "access": "public",
    "registry": "https://registry.npmjs.org"
  },
  "bin": {
    "xiaozhi": "./dist/cli.cjs",
    "xiaozhi-client": "./dist/cli.cjs"
  },
  "scripts": {
    "build": "tsup && node scripts/postbuild.js",
    "dev": "tsup --watch && node scripts/postbuild.js",
    "test": "vitest run",
    "test:watch": "vitest",
    "test:coverage": "vitest run --coverage",
    "test:ui": "vitest --ui",
    "format": "biome format --write .",
    "lint": "biome lint --write .",
    "type:check": "tsc --noEmit",
    "check": "biome check .",
    "check:write": "biome check --write .",
    "release": "semantic-release"
  },
  "keywords": [
    "xiaozhi",
    "mcp",
    "websocket",
    "ai"
  ],
  "author": "shenjingnan(sjn.code@gmail.com)",
  "license": "MIT",
  "dependencies": {
    "@modelcontextprotocol/sdk": "^1.12.1",
    "chalk": "^5.4.1",
    "commander": "^14.0.0",
    "dotenv": "^16.3.1",
    "ora": "^8.2.0",
    "ws": "^8.14.2",
    "zod": "^3.25.62"
  },
  "devDependencies": {
    "@biomejs/biome": "1.9.4",
    "@codecov/vite-plugin": "^1.9.1",
    "@semantic-release/changelog": "^6.0.3",
    "@semantic-release/commit-analyzer": "^13.0.1",
    "@semantic-release/git": "^10.0.1",
    "@semantic-release/github": "^11.0.3",
    "@semantic-release/npm": "^12.0.1",
    "@semantic-release/release-notes-generator": "^14.0.3",
    "@types/node": "^24.0.1",
    "@types/ws": "^8.18.1",
    "@vitest/coverage-v8": "^3.2.3",
    "codecov": "^3.8.3",
    "conventional-changelog-conventionalcommits": "^9.0.0",
    "esbuild": "^0.25.5",
    "glob": "^11.0.3",
    "semantic-release": "^24.2.5",
    "semver": "^7.7.2",
    "tsup": "^8.5.0",
    "typescript": "^5.8.3",
    "vitest": "^3.2.3"
  }
}<|MERGE_RESOLUTION|>--- conflicted
+++ resolved
@@ -1,10 +1,6 @@
 {
   "name": "xiaozhi-client",
-<<<<<<< HEAD
   "version": "1.1.0-next.6",
-=======
-  "version": "1.0.3",
->>>>>>> 829b90ed
   "description": "小智 AI 客户端 命令行工具",
   "main": "dist/cli.cjs",
   "files": [
@@ -55,7 +51,6 @@
   },
   "devDependencies": {
     "@biomejs/biome": "1.9.4",
-    "@codecov/vite-plugin": "^1.9.1",
     "@semantic-release/changelog": "^6.0.3",
     "@semantic-release/commit-analyzer": "^13.0.1",
     "@semantic-release/git": "^10.0.1",
@@ -65,8 +60,6 @@
     "@types/node": "^24.0.1",
     "@types/ws": "^8.18.1",
     "@vitest/coverage-v8": "^3.2.3",
-    "codecov": "^3.8.3",
-    "conventional-changelog-conventionalcommits": "^9.0.0",
     "esbuild": "^0.25.5",
     "glob": "^11.0.3",
     "semantic-release": "^24.2.5",
