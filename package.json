{
  "name": "xiaozhi-client",
  "version": "0.0.1-beta.8",
  "description": "小智 AI 客户端 命令行工具",
  "main": "dist/cli.cjs",
  "files": [
    "dist",
    "docs",
    "templates",
    "README.md",
    "LICENSE"
  ],
  "bin": {
    "xiaozhi": "./dist/cli.cjs",
    "xiaozhi-client": "./dist/cli.cjs"
  },
  "scripts": {
    "build": "tsup && node scripts/postbuild.js",
    "dev": "tsup --watch && node scripts/postbuild.js",
    "test": "vitest run",
    "test:watch": "vitest",
    "test:coverage": "vitest run --coverage",
    "test:ui": "vitest --ui",
    "format": "biome format --write .",
    "lint": "biome lint --write .",
    "type:check": "tsc --noEmit",
    "check": "biome check .",
    "check:write": "biome check --write .",
<<<<<<< HEAD
    "release": "semantic-release"
  },
  "keywords": [
    "xiaozhi",
    "mcp",
    "websocket",
    "ai"
  ],
=======
    "changelog": "conventional-changelog -p angular -i CHANGELOG.md -s"
  },
  "keywords": ["xiaozhi", "mcp", "websocket", "ai"],
>>>>>>> 159c21c3
  "author": "shenjingnan(sjn.code@gmail.com)",
  "license": "MIT",
  "dependencies": {
    "@modelcontextprotocol/sdk": "^1.12.1",
    "chalk": "^5.4.1",
    "commander": "^14.0.0",
    "dotenv": "^16.3.1",
    "ora": "^8.2.0",
    "ws": "^8.14.2",
    "zod": "^3.25.62"
  },
  "devDependencies": {
    "@biomejs/biome": "1.9.4",
    "@semantic-release/changelog": "^6.0.3",
    "@semantic-release/commit-analyzer": "^13.0.1",
    "@semantic-release/git": "^10.0.1",
    "@semantic-release/github": "^11.0.3",
    "@semantic-release/npm": "^12.0.1",
    "@semantic-release/release-notes-generator": "^14.0.3",
    "@types/node": "^20.8.0",
    "@types/ws": "^8.18.1",
    "@vitest/coverage-v8": "^3.2.3",
    "conventional-changelog-cli": "^5.0.0",
    "glob": "^11.0.3",
    "pkg": "^5.8.1",
    "semantic-release": "^24.2.5",
    "semver": "^7.7.2",
    "tsup": "^8.5.0",
    "typescript": "^5.8.3",
    "vitest": "^3.2.3"
  },
  "engines": {
    "node": ">=18.0.0"
  }
}<|MERGE_RESOLUTION|>--- conflicted
+++ resolved
@@ -26,7 +26,6 @@
     "type:check": "tsc --noEmit",
     "check": "biome check .",
     "check:write": "biome check --write .",
-<<<<<<< HEAD
     "release": "semantic-release"
   },
   "keywords": [
@@ -35,11 +34,6 @@
     "websocket",
     "ai"
   ],
-=======
-    "changelog": "conventional-changelog -p angular -i CHANGELOG.md -s"
-  },
-  "keywords": ["xiaozhi", "mcp", "websocket", "ai"],
->>>>>>> 159c21c3
   "author": "shenjingnan(sjn.code@gmail.com)",
   "license": "MIT",
   "dependencies": {
@@ -59,10 +53,9 @@
     "@semantic-release/github": "^11.0.3",
     "@semantic-release/npm": "^12.0.1",
     "@semantic-release/release-notes-generator": "^14.0.3",
-    "@types/node": "^20.8.0",
+    "@types/node": "^24.0.1",
     "@types/ws": "^8.18.1",
     "@vitest/coverage-v8": "^3.2.3",
-    "conventional-changelog-cli": "^5.0.0",
     "glob": "^11.0.3",
     "pkg": "^5.8.1",
     "semantic-release": "^24.2.5",
@@ -70,8 +63,5 @@
     "tsup": "^8.5.0",
     "typescript": "^5.8.3",
     "vitest": "^3.2.3"
-  },
-  "engines": {
-    "node": ">=18.0.0"
   }
 }