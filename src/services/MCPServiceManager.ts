--- conflicted
+++ resolved
@@ -58,12 +58,9 @@
   private cacheManager: MCPCacheManager; // 缓存管理器
   private toolSyncManager: ToolSyncManager; // 工具同步管理器
   private eventBus = getEventBus(); // 事件总线
-<<<<<<< HEAD
   private toolCallLogger: ToolCallLogger; // 工具调用记录器
-=======
   private retryTimers: Map<string, NodeJS.Timeout> = new Map(); // 重试定时器
   private failedServices: Set<string> = new Set(); // 失败的服务集合
->>>>>>> 48b88976
 
   /**
    * 创建 MCPServiceManager 实例
@@ -719,7 +716,7 @@
         duration: Date.now() - startTime,
       });
 
-      return result;
+      return result as ToolCallResult;
     } catch (error) {
       // 记录失败的工具调用
       this.toolCallLogger.recordToolCall({
